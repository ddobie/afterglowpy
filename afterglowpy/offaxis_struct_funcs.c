--- conflicted
+++ resolved
@@ -1021,17 +1021,14 @@
     F1 = flux(pars, atol);
     
     //Counter-jet
-<<<<<<< HEAD
-    
-=======
-    /* 
->>>>>>> d402c960
+    /*
     theta_obs_cur = 180*deg2rad - theta_obs;
     set_obs_params(pars, t_obs, nu_obs, theta_obs_cur, 
                     theta_cone_hi, theta_cone_low);
     F2 = flux(pars, atol);
-    
-    //F2 = 0.0;
+    */
+    F2 = 0.0;
+    
     Fboth = F1 + F2;
 
 
